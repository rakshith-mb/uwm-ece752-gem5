--- conflicted
+++ resolved
@@ -41,10 +41,6 @@
         config.base_dir, "tests", "gem5", "configs", "download_check.py"
     ),
     config_args=["--download-directory", resource_path],
-<<<<<<< HEAD
-    valid_isas=(constants.null_tag,),
-=======
     valid_isas=(constants.all_compiled_tag,),
->>>>>>> 61aabd51
     length=constants.very_long_tag,
 )