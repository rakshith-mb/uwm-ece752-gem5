/*
 * Copyright (c) 2006 The Regents of The University of Michigan
 * All rights reserved.
 *
 * Redistribution and use in source and binary forms, with or without
 * modification, are permitted provided that the following conditions are
 * met: redistributions of source code must retain the above copyright
 * notice, this list of conditions and the following disclaimer;
 * redistributions in binary form must reproduce the above copyright
 * notice, this list of conditions and the following disclaimer in the
 * documentation and/or other materials provided with the distribution;
 * neither the name of the copyright holders nor the names of its
 * contributors may be used to endorse or promote products derived from
 * this software without specific prior written permission.
 *
 * THIS SOFTWARE IS PROVIDED BY THE COPYRIGHT HOLDERS AND CONTRIBUTORS
 * "AS IS" AND ANY EXPRESS OR IMPLIED WARRANTIES, INCLUDING, BUT NOT
 * LIMITED TO, THE IMPLIED WARRANTIES OF MERCHANTABILITY AND FITNESS FOR
 * A PARTICULAR PURPOSE ARE DISCLAIMED. IN NO EVENT SHALL THE COPYRIGHT
 * OWNER OR CONTRIBUTORS BE LIABLE FOR ANY DIRECT, INDIRECT, INCIDENTAL,
 * SPECIAL, EXEMPLARY, OR CONSEQUENTIAL DAMAGES (INCLUDING, BUT NOT
 * LIMITED TO, PROCUREMENT OF SUBSTITUTE GOODS OR SERVICES; LOSS OF USE,
 * DATA, OR PROFITS; OR BUSINESS INTERRUPTION) HOWEVER CAUSED AND ON ANY
 * THEORY OF LIABILITY, WHETHER IN CONTRACT, STRICT LIABILITY, OR TORT
 * (INCLUDING NEGLIGENCE OR OTHERWISE) ARISING IN ANY WAY OUT OF THE USE
 * OF THIS SOFTWARE, EVEN IF ADVISED OF THE POSSIBILITY OF SUCH DAMAGE.
 *
 * Authors: Kevin Lim
 */

#include "arch/kernel_stats.hh"
#include "base/output.hh"
#include "cpu/base.hh"
#include "cpu/profile.hh"
#include "cpu/quiesce_event.hh"
#include "cpu/thread_state.hh"
<<<<<<< HEAD
#include "mem/port.hh"
#include "mem/translating_port.hh"
#include "mem/vport.hh"
#include "sim/full_system.hh"
#include "sim/serialize.hh"
=======
#include "mem/port_proxy.hh"
#include "mem/se_translating_port_proxy.hh"
#include "sim/serialize.hh"
#include "sim/system.hh"

#if FULL_SYSTEM
#include "arch/kernel_stats.hh"
#include "cpu/quiesce_event.hh"
#include "mem/fs_translating_port_proxy.hh"
#endif
>>>>>>> 4acca8a0

ThreadState::ThreadState(BaseCPU *cpu, ThreadID _tid, Process *_process)
    : numInst(0), numLoad(0), _status(ThreadContext::Halted),
      baseCpu(cpu), _threadId(_tid), lastActivate(0), lastSuspend(0),
      profile(NULL), profileNode(NULL), profilePC(0), quiesceEvent(NULL),
<<<<<<< HEAD
      kernelStats(NULL), process(_process), port(NULL), virtPort(NULL),
      physPort(NULL), funcExeInst(0), storeCondFailures(0)
=======
      kernelStats(NULL), physProxy(NULL), virtProxy(NULL),
#else
      proxy(NULL), process(_process),
#endif
      funcExeInst(0), storeCondFailures(0)
>>>>>>> 4acca8a0
{
}

ThreadState::~ThreadState()
{
<<<<<<< HEAD
    if (port) {
        delete port->getPeer();
        delete port;
=======
#if FULL_SYSTEM
    if (physProxy != NULL) {
        delete physProxy;
    }
    if (virtProxy != NULL) {
        delete virtProxy;
    }
#else
    if (proxy != NULL) {
        delete proxy;
>>>>>>> 4acca8a0
    }
}

void
ThreadState::serialize(std::ostream &os)
{
    SERIALIZE_ENUM(_status);
    // thread_num and cpu_id are deterministic from the config
    SERIALIZE_SCALAR(funcExeInst);

    if (FullSystem) {
        Tick quiesceEndTick = 0;
        if (quiesceEvent->scheduled())
            quiesceEndTick = quiesceEvent->when();
        SERIALIZE_SCALAR(quiesceEndTick);
        if (kernelStats)
            kernelStats->serialize(os);
    }
}

void
ThreadState::unserialize(Checkpoint *cp, const std::string &section)
{

    UNSERIALIZE_ENUM(_status);
    // thread_num and cpu_id are deterministic from the config
    UNSERIALIZE_SCALAR(funcExeInst);

<<<<<<< HEAD
    if (FullSystem) {
        Tick quiesceEndTick;
        UNSERIALIZE_SCALAR(quiesceEndTick);
        if (quiesceEndTick)
            baseCpu->schedule(quiesceEvent, quiesceEndTick);
        if (kernelStats)
            kernelStats->unserialize(cp, section);
    }
}

void
ThreadState::connectPhysPort()
{
    // @todo: For now this disregards any older port that may have
    // already existed.  Fix this memory leak once the bus port IDs
    // for functional ports is resolved.
    if (physPort)
        physPort->removeConn();
    else
        physPort = new FunctionalPort(csprintf("%s-%d-funcport",
                                           baseCpu->name(), _threadId));
    connectToMemFunc(physPort);
}

void
ThreadState::connectVirtPort(ThreadContext *tc)
{
    // @todo: For now this disregards any older port that may have
    // already existed.  Fix this memory leak once the bus port IDs
    // for functional ports is resolved.
    if (virtPort)
        virtPort->removeConn();
    else
        virtPort = new VirtualPort(csprintf("%s-%d-vport",
                                        baseCpu->name(), _threadId), tc);
    connectToMemFunc(virtPort);
=======
#if FULL_SYSTEM
    Tick quiesceEndTick;
    UNSERIALIZE_SCALAR(quiesceEndTick);
    if (quiesceEndTick)
        baseCpu->schedule(quiesceEvent, quiesceEndTick);
    if (kernelStats)
        kernelStats->unserialize(cp, section);
#endif
}

#if FULL_SYSTEM
void
ThreadState::initMemProxies(ThreadContext *tc)
{
    // Note that this only refers to the port on the CPU side and can
    // safely be done at init() time even if the CPU is not connected
    // (i.e. due to restoring from a checkpoint and later switching
    // in.
    if (physProxy == NULL)
        physProxy = new PortProxy(*baseCpu->getPort("dcache_port"));
    if (virtProxy == NULL)
        virtProxy = new FSTranslatingPortProxy(tc);
>>>>>>> 4acca8a0
}

void
ThreadState::connectMemPorts(ThreadContext *tc)
{
    connectPhysPort();
    connectVirtPort(tc);
}

void
ThreadState::profileClear()
{
    if (profile)
        profile->clear();
}

void
ThreadState::profileSample()
{
    if (profile)
        profile->sample(profileNode, profilePC);
}

<<<<<<< HEAD
TranslatingPort *
ThreadState::getMemPort()
{
    if (port != NULL)
        return port;

    /* Use this port to for syscall emulation writes to memory. */
    port = new TranslatingPort(csprintf("%s-%d-funcport", baseCpu->name(),
                               _threadId), process, TranslatingPort::NextPage);
=======
#else
SETranslatingPortProxy *
ThreadState::getMemProxy()
{
    if (proxy != NULL)
        return proxy;
>>>>>>> 4acca8a0

    /* Use this port proxy to for syscall emulation writes to memory. */
    proxy = new SETranslatingPortProxy(*process->system->getSystemPort(),
                                       process,
                                       SETranslatingPortProxy::NextPage);

    return proxy;
}
<<<<<<< HEAD

void
ThreadState::connectToMemFunc(Port *port)
{
    Port *dcache_port, *func_mem_port;

    dcache_port = baseCpu->getPort("dcache_port");
    assert(dcache_port != NULL);

    MemObject *mem_object = dcache_port->getPeer()->getOwner();
    assert(mem_object != NULL);

    func_mem_port = mem_object->getPort("functional");
    assert(func_mem_port != NULL);

    func_mem_port->setPeer(port);
    port->setPeer(func_mem_port);
}
=======
#endif
>>>>>>> 4acca8a0
<|MERGE_RESOLUTION|>--- conflicted
+++ resolved
@@ -34,61 +34,31 @@
 #include "cpu/profile.hh"
 #include "cpu/quiesce_event.hh"
 #include "cpu/thread_state.hh"
-<<<<<<< HEAD
+#include "mem/fs_translating_port_proxy.hh"
 #include "mem/port.hh"
-#include "mem/translating_port.hh"
-#include "mem/vport.hh"
+#include "mem/port_proxy.hh"
+#include "mem/se_translating_port_proxy.hh"
 #include "sim/full_system.hh"
 #include "sim/serialize.hh"
-=======
-#include "mem/port_proxy.hh"
-#include "mem/se_translating_port_proxy.hh"
-#include "sim/serialize.hh"
 #include "sim/system.hh"
-
-#if FULL_SYSTEM
-#include "arch/kernel_stats.hh"
-#include "cpu/quiesce_event.hh"
-#include "mem/fs_translating_port_proxy.hh"
-#endif
->>>>>>> 4acca8a0
 
 ThreadState::ThreadState(BaseCPU *cpu, ThreadID _tid, Process *_process)
     : numInst(0), numLoad(0), _status(ThreadContext::Halted),
       baseCpu(cpu), _threadId(_tid), lastActivate(0), lastSuspend(0),
       profile(NULL), profileNode(NULL), profilePC(0), quiesceEvent(NULL),
-<<<<<<< HEAD
-      kernelStats(NULL), process(_process), port(NULL), virtPort(NULL),
-      physPort(NULL), funcExeInst(0), storeCondFailures(0)
-=======
-      kernelStats(NULL), physProxy(NULL), virtProxy(NULL),
-#else
-      proxy(NULL), process(_process),
-#endif
-      funcExeInst(0), storeCondFailures(0)
->>>>>>> 4acca8a0
+      kernelStats(NULL), process(_process), physProxy(NULL), virtProxy(NULL),
+      proxy(NULL), funcExeInst(0), storeCondFailures(0)
 {
 }
 
 ThreadState::~ThreadState()
 {
-<<<<<<< HEAD
-    if (port) {
-        delete port->getPeer();
-        delete port;
-=======
-#if FULL_SYSTEM
-    if (physProxy != NULL) {
+    if (physProxy != NULL)
         delete physProxy;
-    }
-    if (virtProxy != NULL) {
+    if (virtProxy != NULL)
         delete virtProxy;
-    }
-#else
-    if (proxy != NULL) {
+    if (proxy != NULL)
         delete proxy;
->>>>>>> 4acca8a0
-    }
 }
 
 void
@@ -116,7 +86,6 @@
     // thread_num and cpu_id are deterministic from the config
     UNSERIALIZE_SCALAR(funcExeInst);
 
-<<<<<<< HEAD
     if (FullSystem) {
         Tick quiesceEndTick;
         UNSERIALIZE_SCALAR(quiesceEndTick);
@@ -128,44 +97,6 @@
 }
 
 void
-ThreadState::connectPhysPort()
-{
-    // @todo: For now this disregards any older port that may have
-    // already existed.  Fix this memory leak once the bus port IDs
-    // for functional ports is resolved.
-    if (physPort)
-        physPort->removeConn();
-    else
-        physPort = new FunctionalPort(csprintf("%s-%d-funcport",
-                                           baseCpu->name(), _threadId));
-    connectToMemFunc(physPort);
-}
-
-void
-ThreadState::connectVirtPort(ThreadContext *tc)
-{
-    // @todo: For now this disregards any older port that may have
-    // already existed.  Fix this memory leak once the bus port IDs
-    // for functional ports is resolved.
-    if (virtPort)
-        virtPort->removeConn();
-    else
-        virtPort = new VirtualPort(csprintf("%s-%d-vport",
-                                        baseCpu->name(), _threadId), tc);
-    connectToMemFunc(virtPort);
-=======
-#if FULL_SYSTEM
-    Tick quiesceEndTick;
-    UNSERIALIZE_SCALAR(quiesceEndTick);
-    if (quiesceEndTick)
-        baseCpu->schedule(quiesceEvent, quiesceEndTick);
-    if (kernelStats)
-        kernelStats->unserialize(cp, section);
-#endif
-}
-
-#if FULL_SYSTEM
-void
 ThreadState::initMemProxies(ThreadContext *tc)
 {
     // Note that this only refers to the port on the CPU side and can
@@ -176,14 +107,6 @@
         physProxy = new PortProxy(*baseCpu->getPort("dcache_port"));
     if (virtProxy == NULL)
         virtProxy = new FSTranslatingPortProxy(tc);
->>>>>>> 4acca8a0
-}
-
-void
-ThreadState::connectMemPorts(ThreadContext *tc)
-{
-    connectPhysPort();
-    connectVirtPort(tc);
 }
 
 void
@@ -200,24 +123,11 @@
         profile->sample(profileNode, profilePC);
 }
 
-<<<<<<< HEAD
-TranslatingPort *
-ThreadState::getMemPort()
-{
-    if (port != NULL)
-        return port;
-
-    /* Use this port to for syscall emulation writes to memory. */
-    port = new TranslatingPort(csprintf("%s-%d-funcport", baseCpu->name(),
-                               _threadId), process, TranslatingPort::NextPage);
-=======
-#else
 SETranslatingPortProxy *
 ThreadState::getMemProxy()
 {
     if (proxy != NULL)
         return proxy;
->>>>>>> 4acca8a0
 
     /* Use this port proxy to for syscall emulation writes to memory. */
     proxy = new SETranslatingPortProxy(*process->system->getSystemPort(),
@@ -225,26 +135,4 @@
                                        SETranslatingPortProxy::NextPage);
 
     return proxy;
-}
-<<<<<<< HEAD
-
-void
-ThreadState::connectToMemFunc(Port *port)
-{
-    Port *dcache_port, *func_mem_port;
-
-    dcache_port = baseCpu->getPort("dcache_port");
-    assert(dcache_port != NULL);
-
-    MemObject *mem_object = dcache_port->getPeer()->getOwner();
-    assert(mem_object != NULL);
-
-    func_mem_port = mem_object->getPort("functional");
-    assert(func_mem_port != NULL);
-
-    func_mem_port->setPeer(port);
-    port->setPeer(func_mem_port);
-}
-=======
-#endif
->>>>>>> 4acca8a0
+}